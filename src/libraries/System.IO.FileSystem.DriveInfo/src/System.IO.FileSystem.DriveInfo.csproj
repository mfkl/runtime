﻿<?xml version="1.0" encoding="utf-8"?>
<Project ToolsVersion="12.0" DefaultTargets="Build" xmlns="http://schemas.microsoft.com/developer/msbuild/2003">
  <Import Project="$([MSBuild]::GetDirectoryNameOfFileAbove($(MSBuildThisFileDirectory), dir.props))\dir.props" />
  <PropertyGroup>
    <Configuration Condition=" '$(Configuration)' == '' ">Debug</Configuration>
    <Platform Condition=" '$(Platform)' == '' ">AnyCPU</Platform>
    <OutputType>Library</OutputType>
    <RootNamespace>System.IO.FileSystem.DriveInfo</RootNamespace>
    <AssemblyName>System.IO.FileSystem.DriveInfo</AssemblyName>
    <ProjectGuid>{29C14AD7-DC03-45DC-897D-8DACC762707E}</ProjectGuid>
    <AllowUnsafeBlocks>true</AllowUnsafeBlocks>
<<<<<<< HEAD
=======
  </PropertyGroup>
  <!-- Default configurations to help VS understand the configurations -->
  <PropertyGroup Condition=" '$(Configuration)|$(Platform)' == 'Debug|AnyCPU' ">
>>>>>>> e1e890ee
  </PropertyGroup>
  <!-- References are resolved from packages.config -->
  <ItemGroup Condition=" '$(OS)' == 'Unix' ">
    <Compile Include="Interop\Interop.Linux.cs" />
    <Compile Include="System\IO\DriveInfo.Linux.cs" />
    <Compile Include="$(CommonPath)\Interop\Interop.Errors.Unix.cs">
      <Link>Common\Interop\Interop.Errors.Unix.cs</Link>
    </Compile>
    <Compile Include="$(CommonPath)\Interop\Interop.strerror.Unix.cs">
      <Link>Common\Interop\Interop.strerror.Unix.cs</Link>
    </Compile>
  </ItemGroup>
  <ItemGroup Condition=" '$(OS)' == 'Windows_NT' ">
    <Compile Include="Interop\Interop.Windows.cs" />
    <Compile Include="System\IO\__Error.cs" />
    <Compile Include="System\IO\DriveInfo.Windows.cs" />
    <Compile Include="$(CommonPath)\System\IO\Win32Marshal.cs">
      <Link>Common\System\IO\Win32Marshal.cs</Link>
    </Compile>
    <Compile Include="$(CommonPath)\System\IO\PathInternal.Windows.cs">
      <Link>Common\System\IO\PathInternal.Windows.cs</Link>
    </Compile>
  </ItemGroup>
  <ItemGroup>
    <Compile Include="System\IO\DriveInfo.cs" />
    <Compile Include="System\IO\DriveNotFoundException.cs" />
    <Compile Include="System\IO\DriveType.cs" />
    <Compile Include="$(CommonPath)\System\SR.cs">
      <Link>Common\System\SR.cs</Link>
    </Compile>
    <Compile Include="$(CommonPath)\System\__HResults.cs">
      <Link>Common\System\__HResults.cs</Link>
    </Compile>
    <Compile Include="Resources\Strings.Designer.cs">
      <AutoGen>True</AutoGen>
      <DesignTime>True</DesignTime>
      <DependentUpon>Strings.resx</DependentUpon>
    </Compile>
  </ItemGroup>
  <ItemGroup>
    <EmbeddedResource Include="Resources\Strings.resx">
      <Generator>ResXFileCodeGenerator</Generator>
      <LastGenOutput>Strings.Designer.cs</LastGenOutput>
      <CustomToolNamespace>Resources</CustomToolNamespace>
      <SubType>Designer</SubType>
    </EmbeddedResource>
  </ItemGroup>
  <ItemGroup>
    <None Include="packages.config" />
  </ItemGroup>
  <Import Project="$([MSBuild]::GetDirectoryNameOfFileAbove($(MSBuildThisFileDirectory), dir.targets))\dir.targets" />
</Project><|MERGE_RESOLUTION|>--- conflicted
+++ resolved
@@ -9,12 +9,11 @@
     <AssemblyName>System.IO.FileSystem.DriveInfo</AssemblyName>
     <ProjectGuid>{29C14AD7-DC03-45DC-897D-8DACC762707E}</ProjectGuid>
     <AllowUnsafeBlocks>true</AllowUnsafeBlocks>
-<<<<<<< HEAD
-=======
   </PropertyGroup>
   <!-- Default configurations to help VS understand the configurations -->
   <PropertyGroup Condition=" '$(Configuration)|$(Platform)' == 'Debug|AnyCPU' ">
->>>>>>> e1e890ee
+  </PropertyGroup>
+  <PropertyGroup Condition=" '$(Configuration)|$(Platform)' == 'Release|AnyCPU' ">
   </PropertyGroup>
   <!-- References are resolved from packages.config -->
   <ItemGroup Condition=" '$(OS)' == 'Unix' ">
